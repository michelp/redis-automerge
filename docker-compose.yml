--- conflicted
+++ resolved
@@ -99,8 +99,5 @@
       WEBDIS_PORT: 7379
 
 volumes:
-<<<<<<< HEAD
   redis-data:
-=======
-  postgres_data:
->>>>>>> 10587751
+  postgres_data: